from datetime import datetime
import argparse
from time import sleep
from random import random
import hydra
import logging
import wandb

from env.env import GymHandler
<<<<<<< HEAD
from agents import policy_gradient as pg
from trainers import ppo_trainer

from omegaconf import DictConfig, OmegaConf
=======
from trainers.base_trainer import Trainer
from agents.policy_gradient import Agent_PPO, MLPActorCriticPG
>>>>>>> a9308fcf

def print_time_taken():

  """
  Print the time taken since the training started.

  starting_time should be a global datetime object, from datetime.now()
  """

  finishing_time = datetime.now()
  time_taken = finishing_time - starting_time
  d = divmod(time_taken.total_seconds(), 86400)
  h = divmod(d[1], 3600)
  m = divmod(h[1], 60)
  s = m[1]
  print("\nStarted at:", starting_time.strftime(datestr))
  print("Finished at:", datetime.now().strftime(datestr))
  print(f"Time taken was {d[0]:.0f} days {h[0]:.0f} hrs {m[0]:.0f} mins {s:.0f} secs\n")

@hydra.main(config_path="/workspace/configs", config_name="config", version_base=None)
def main(cfg: DictConfig):

  cfg_container = OmegaConf.to_container(cfg, resolve=True, throw_on_missing=True)
  with wandb.init(config=cfg_container, **cfg_container['wandb']):

    logging.info(cfg) # echo config
    env = GymHandler(cfg.env.name, cfg.env.seed)

    if cfg.model.name == 'ppo':
        
        # make the network for the agent
        layers = [128 for i in range(2)]
        network = pg.MLPActorCriticPG(env.obs_dim, env.act_dim, hidden_sizes=layers,
                                  continous_actions=True)
        
        # make the agent
        agent = pg.Agent_PPO(device=cfg.device, **cfg.model.algo)
        agent.init(network)

        # create the trainer
        trainer = ppo_trainer.Trainer(agent, env, **cfg.model.trainer)
        # run the training
        trainer.train()
        print_time_taken()

    else:
      raise RuntimeError(f"launch_trainig.py error: program name given = {cfg.model}, not recognised")



  # select environment, agent 


    # # starting time
    # starting_time = datetime.now()

    # # how to format dates/times
    # datestr = "%Y-%m-%d_%H-%M"

    # # define arguments and parse them
    # parser = argparse.ArgumentParser()

    # parser.add_argument("-j", "--job",          default=None, type=int) # job input number
    # parser.add_argument("-t", "--timestamp",    default=None)           # timestamp
    # parser.add_argument("-p", "--program",      default="default")      # program name to select from if..else if
    # parser.add_argument("-d", "--device",       default="cpu")          # override device
    # parser.add_argument("-r", "--render",       action="store_true")    # render window during training
    # parser.add_argument("--log-level",          type=int, default=1)    # set script log level
    # parser.add_argument("--rngseed",            default=None)           # turns on reproducible training with given seed (slower)

    # args = parser.parse_args()

    # # use a given timestamp, otherwise use the current time
    # timestamp = args.timestamp if args.timestamp else starting_time.strftime(datestr)

    # # echo key command line inputs
    # if args.log_level > 0:
    #   print("launch_training.py is preparing to train:")
    #   print(" -> Job number:", args.job)
    #   print(" -> Timestamp:", timestamp)
    #   print(" -> Program name:", args.program)
    #   print(" -> Device:", args.device)

    # # ----- now run the training program ----- #

if __name__ == "__main__":
  main()<|MERGE_RESOLUTION|>--- conflicted
+++ resolved
@@ -7,15 +7,8 @@
 import wandb
 
 from env.env import GymHandler
-<<<<<<< HEAD
-from agents import policy_gradient as pg
-from trainers import ppo_trainer
-
-from omegaconf import DictConfig, OmegaConf
-=======
-from trainers.base_trainer import Trainer
-from agents.policy_gradient import Agent_PPO, MLPActorCriticPG
->>>>>>> a9308fcf
+from trainer import Trainer, ppo_trainer
+from agents.policy_gradient import Agent_PPO, MLPActorCriticPG, pg
 
 def print_time_taken():
 
