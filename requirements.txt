--- conflicted
+++ resolved
@@ -1,29 +1,8 @@
-<<<<<<< HEAD
-# core
-=======
 # core essential machine learning libraries
->>>>>>> a9308fcf
 jax[cuda12_pip]
 mujoco_mjx
 brax
 torch
-<<<<<<< HEAD
-numpy 
-gymnasium
-playground
-torchaudio
-
-# utils
-matplotlib
-py-lz4framed
-hydra-core
-jupyter
-ipython
-ipykernel
-wandb
-mediapy
-dill
-=======
 numpy
 
 # essential during development
@@ -39,5 +18,4 @@
 playground    # mjx control environments (env/mjx.py)
 torchaudio    # torch signal processing (agents/policy_gradient.py)
 dill          # upgraded pickle (modelsaver.py)
-py_lz4framed  # compression library for (modelsaver.py)
->>>>>>> a9308fcf
+py_lz4framed  # compression library for (modelsaver.py)